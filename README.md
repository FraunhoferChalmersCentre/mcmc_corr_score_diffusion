--- conflicted
+++ resolved
@@ -1,4 +1,3 @@
-<<<<<<< HEAD
 # Reduce, Reuse, Recycle: Compositional Generation with Energy-Based Diffusion Models and MCMC
 ## [<a href="https://energy-based-model.github.io/reduce-reuse-recycle/" target="_blank">Project Page</a>][<a href="https://colab.research.google.com/drive/1jvlzWMc6oo-TH1fYMl6hsOYfrcQj2rEs?usp=sharing" target="_blank">Colab</a>]
 
@@ -21,7 +20,7 @@
 
 ## Training Code
 
-Most of the larger-scale experiments done in the paper were done using the computational infrastructure at DeepMind and cannot be released. Below is a PyTorch reimplementation written by  [Bharat Runwal](https://bharat-runwal.github.io/). 
+Most of the larger-scale experiments done in the paper were done using the computational infrastructure at DeepMind and cannot be released. Below is a PyTorch reimplementation written by  [Bharat Runwal](https://bharat-runwal.github.io/). 
 
 ## Energy Based Diffusion Model Training 
 
@@ -61,29 +60,3 @@
 python inf_sample.py --sampler MALA --ckpt_path "./checkpoints/Energy_object_chkpt_linear_100steps/model-ft-49x1874.pt" 
 
 ```
-
-=======
-# Reduce, Reuse, Recycle: Compositional Generation with Energy-Based Diffusion Models and MCMC
-## [<a href="https://energy-based-model.github.io/reduce-reuse-recycle/" target="_blank">Project Page</a>][<a href="https://colab.research.google.com/drive/1jvlzWMc6oo-TH1fYMl6hsOYfrcQj2rEs?usp=sharing" target="_blank">Colab</a>]
-
-![ezgif com-video-to-gif (1)](https://user-images.githubusercontent.com/5572232/220694796-cc599abc-086f-4030-857a-59c87468fa79.gif)
-
-
-We provide a framework for probabilistically composing and repurposing diffusion models across ifferent domains as described <a href="https://energy-based-model.github.io/reduce-reuse-recycle/" target="_blank">here</a>.
-
-[//]: # (### Abstract)
-> Since their introduction, diffusion models have quickly become the prevailing approach to generative modeling in many domains. They can be interpreted as learning the gradients of a time-varying sequence of log-probability density functions. This interpretation has motivated classifier-based and classifier-free guidance as methods for post-hoc control of diffusion models. In this work, we build upon these ideas using the score-based interpretation of diffusion models, and explore alternative ways to condition, modify, and reuse diffusion models for tasks involving compositional generation and guidance. In particular, we investigate why certain types of composition fail using current techniques and present a number of solutions. We conclude that the sampler (not the model) is responsible for this failure and propose new samplers, inspired by MCMC, which enable successful compositional generation. Further, we propose an energy-based parameterization of diffusion models which enables the use of new compositional operators and more sophisticated, Metropolis-corrected samplers. Intriguingly we find these samplers lead to notable improvements in compositional generation across a wide variety of problems such as classifier-guided ImageNet modeling and compositional text-to-image generation.
-
-For more info see the [project webpage](https://energy-based-model.github.io/reduce-reuse-recycle/).
-
-## Notebooks
-
-We provide two separate notebooks to aid in implementing the results illustrated in the paper. 
-
-* **notebooks/simple_distributions.ipynb** This notebook contains code for reproducing 2D distribution results in the paper. The notebook contains a stand-alone diffusion trainer for a EBM-parameterized model as well as code for different MCMC samplers (HMC, ULA, MALA, UHA) across different distribution combinations
-* **notebooks/image_tapestry.ipynb** This notebook contains code illustrating how we may use MCMC sampling on existing text-to-image to construct image tapestries. Our image tapestry results are done using the Imagen 64x64 model where we can define diffusion models across different image sizes in the pixel space. Here, tapestires are defined in latent space (where linear interpolations are not well defined) and thus results are substantially poorer (but illustrate how MCMC sampling may be implemented in existing text-to-image models)
-
-## Training Code
-
-Most of the larger-scale experiments done in the paper were done using the computational infrastructure at DeepMind and cannot be released. If there is sufficient interest (feel free to start a github issue), I'll add a external PyTorch reimplementation of the experiments in the paper. Changing a diffusion model to a energy-based parameterization should only involve 3 lines of code -- just replace output prediction with `torch.autograd.grad([energy], [input])[0]` (see the 2D colab for an example).
->>>>>>> ca0eba02
