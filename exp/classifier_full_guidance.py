"""Script for sampling with classifier-full guidance"""


import sys


sys.path.append(".")
from argparse import ArgumentParser
from pathlib import Path
from functools import partial
import torch as th
from src.guidance.base import GuidanceSampler
from src.guidance.classifier_full import ClassifierFullGuidance
from src.model.resnet import load_classifier
from src.utils.net import Device, get_device
from src.diffusion.base import DiffusionSampler
from src.diffusion.beta_schedules import improved_beta_schedule, linear_beta_schedule, respaced_beta_schedule
from src.model.unet import load_mnist_diff
from src.model.guided_diff.unet import load_guided_diff_unet
from src.model.guided_diff.classifier import load_guided_classifier


def main():
    args = parse_args()
    device = get_device(Device.GPU)
    models_dir = Path.cwd() / "models"
    diff_model_path = models_dir / f"{args.diff_model}.pt"
    class_model_path = models_dir / f"{args.class_model}.pt"
    num_samples = args.num_samples
    classes = th.ones((num_samples,), dtype=th.int64).to(device)
    print("Loading models")
    if "mnist" in args.diff_model:
        channels, image_size = 1, 28
        beta_schedule = improved_beta_schedule
        diff_model = load_mnist_diff(diff_model_path, device)
        classifier = _load_class(models_dir / class_model_path, device)
        posterior_variance = "beta"
        num_classes = 10
    elif "256x256_diffusion" in args.diff_model:
        channels, image_size = 3, 256
        beta_schedule = linear_beta_schedule
        diff_model = load_guided_diff_unet(model_path=diff_model_path, dev=device, class_cond=args.class_cond)
        diff_model.eval()
        if args.class_cond:
            print("Using class conditional diffusion model")
        classifier = load_guided_classifier(model_path=class_model_path, dev=device, image_size=image_size)
        classifier.eval()
        posterior_variance = "learned"
        num_classes = 1000

<<<<<<< HEAD
    betas, time_steps = respaced_beta_schedule(
        original_betas=beta_schedule(num_timesteps=args.num_diff_steps),
        T=args.num_diff_steps,
        respaced_T=args.respaced_num_diff_steps,
    )
    diff_sampler = DiffusionSampler(betas, time_steps, posterior_variance="learned")
=======
    T = args.num_diff_steps
    respaced_T = args.respaced_num_diff_steps
    betas = beta_schedule(num_timesteps=T)
    if respaced_T == T:
        time_steps = th.tensor([i for i in range(T)])
    elif respaced_T < T:
        time_steps = respaced_timesteps(T, respaced_T)
        betas = new_sparse(time_steps, betas)
    else:
        raise ValueError("respaced_num_diff_steps cannot be higher than num_diff_steps")
    diff_sampler = DiffusionSampler(betas, time_steps, posterior_variance=posterior_variance)
>>>>>>> 79e46318

    guidance = ClassifierFullGuidance(classifier, lambda_=args.guid_scale)
    guid_sampler = GuidanceSampler(diff_model, diff_sampler, guidance, diff_cond=args.class_cond)

    print("Sampling...")
    samples, _ = guid_sampler.sample(
        num_samples, classes, device, th.Size((channels, image_size, image_size)), verbose=True
    )
    save_file = Path.cwd() / "outputs" / f"cfg_{args.diff_model}.th"
    print(f"Saving samples to '{save_file}'")
    th.save(samples, save_file)


def _load_class(class_path: Path, device):
    classifier = load_classifier(class_path, True)
    classifier.to(device)
    classifier.eval()
    return classifier


def parse_args():
    parser = ArgumentParser(prog="Sample with classifier-full guidance")
    parser.add_argument("--guid_scale", default=1.0, type=float, help="Guidance scale")
    parser.add_argument("--num_samples", default=100, type=int, help="Num samples (batch size to run in parallell)")
    parser.add_argument("--num_diff_steps", default=1000, type=int, help="Num diffusion steps")
    parser.add_argument(
        "--respaced_num_diff_steps",
        default=250,
        type=int,
        help="Number of respaced diffusion steps (fewer than or equal to num_diff_steps)",
    )
    parser.add_argument("--diff_model", type=str, help="Diffusion model file (withouth '.pt' extension)")
    parser.add_argument("--class_model", type=str, help="Classifier model file (withouth '.pt' extension)")
    parser.add_argument("--class_cond", action="store_true", help="Use classconditional diff. model")
    parser.add_argument("--plot", action="store_true", help="enables plots")
    return parser.parse_args()


if __name__ == "__main__":
    main()
<|MERGE_RESOLUTION|>--- conflicted
+++ resolved
@@ -1,110 +1,96 @@
-"""Script for sampling with classifier-full guidance"""
-
-
-import sys
-
-
-sys.path.append(".")
-from argparse import ArgumentParser
-from pathlib import Path
-from functools import partial
-import torch as th
-from src.guidance.base import GuidanceSampler
-from src.guidance.classifier_full import ClassifierFullGuidance
-from src.model.resnet import load_classifier
-from src.utils.net import Device, get_device
-from src.diffusion.base import DiffusionSampler
-from src.diffusion.beta_schedules import improved_beta_schedule, linear_beta_schedule, respaced_beta_schedule
-from src.model.unet import load_mnist_diff
-from src.model.guided_diff.unet import load_guided_diff_unet
-from src.model.guided_diff.classifier import load_guided_classifier
-
-
-def main():
-    args = parse_args()
-    device = get_device(Device.GPU)
-    models_dir = Path.cwd() / "models"
-    diff_model_path = models_dir / f"{args.diff_model}.pt"
-    class_model_path = models_dir / f"{args.class_model}.pt"
-    num_samples = args.num_samples
-    classes = th.ones((num_samples,), dtype=th.int64).to(device)
-    print("Loading models")
-    if "mnist" in args.diff_model:
-        channels, image_size = 1, 28
-        beta_schedule = improved_beta_schedule
-        diff_model = load_mnist_diff(diff_model_path, device)
-        classifier = _load_class(models_dir / class_model_path, device)
-        posterior_variance = "beta"
-        num_classes = 10
-    elif "256x256_diffusion" in args.diff_model:
-        channels, image_size = 3, 256
-        beta_schedule = linear_beta_schedule
-        diff_model = load_guided_diff_unet(model_path=diff_model_path, dev=device, class_cond=args.class_cond)
-        diff_model.eval()
-        if args.class_cond:
-            print("Using class conditional diffusion model")
-        classifier = load_guided_classifier(model_path=class_model_path, dev=device, image_size=image_size)
-        classifier.eval()
-        posterior_variance = "learned"
-        num_classes = 1000
-
-<<<<<<< HEAD
-    betas, time_steps = respaced_beta_schedule(
-        original_betas=beta_schedule(num_timesteps=args.num_diff_steps),
-        T=args.num_diff_steps,
-        respaced_T=args.respaced_num_diff_steps,
-    )
-    diff_sampler = DiffusionSampler(betas, time_steps, posterior_variance="learned")
-=======
-    T = args.num_diff_steps
-    respaced_T = args.respaced_num_diff_steps
-    betas = beta_schedule(num_timesteps=T)
-    if respaced_T == T:
-        time_steps = th.tensor([i for i in range(T)])
-    elif respaced_T < T:
-        time_steps = respaced_timesteps(T, respaced_T)
-        betas = new_sparse(time_steps, betas)
-    else:
-        raise ValueError("respaced_num_diff_steps cannot be higher than num_diff_steps")
-    diff_sampler = DiffusionSampler(betas, time_steps, posterior_variance=posterior_variance)
->>>>>>> 79e46318
-
-    guidance = ClassifierFullGuidance(classifier, lambda_=args.guid_scale)
-    guid_sampler = GuidanceSampler(diff_model, diff_sampler, guidance, diff_cond=args.class_cond)
-
-    print("Sampling...")
-    samples, _ = guid_sampler.sample(
-        num_samples, classes, device, th.Size((channels, image_size, image_size)), verbose=True
-    )
-    save_file = Path.cwd() / "outputs" / f"cfg_{args.diff_model}.th"
-    print(f"Saving samples to '{save_file}'")
-    th.save(samples, save_file)
-
-
-def _load_class(class_path: Path, device):
-    classifier = load_classifier(class_path, True)
-    classifier.to(device)
-    classifier.eval()
-    return classifier
-
-
-def parse_args():
-    parser = ArgumentParser(prog="Sample with classifier-full guidance")
-    parser.add_argument("--guid_scale", default=1.0, type=float, help="Guidance scale")
-    parser.add_argument("--num_samples", default=100, type=int, help="Num samples (batch size to run in parallell)")
-    parser.add_argument("--num_diff_steps", default=1000, type=int, help="Num diffusion steps")
-    parser.add_argument(
-        "--respaced_num_diff_steps",
-        default=250,
-        type=int,
-        help="Number of respaced diffusion steps (fewer than or equal to num_diff_steps)",
-    )
-    parser.add_argument("--diff_model", type=str, help="Diffusion model file (withouth '.pt' extension)")
-    parser.add_argument("--class_model", type=str, help="Classifier model file (withouth '.pt' extension)")
-    parser.add_argument("--class_cond", action="store_true", help="Use classconditional diff. model")
-    parser.add_argument("--plot", action="store_true", help="enables plots")
-    return parser.parse_args()
-
-
-if __name__ == "__main__":
-    main()
+"""Script for sampling with classifier-full guidance"""
+
+
+import sys
+
+
+sys.path.append(".")
+from argparse import ArgumentParser
+from pathlib import Path
+from functools import partial
+import torch as th
+from src.guidance.base import GuidanceSampler
+from src.guidance.classifier_full import ClassifierFullGuidance
+from src.model.resnet import load_classifier
+from src.utils.net import Device, get_device
+from src.diffusion.base import DiffusionSampler
+from src.diffusion.beta_schedules import improved_beta_schedule, linear_beta_schedule, respaced_beta_schedule
+from src.model.unet import load_mnist_diff
+from src.model.guided_diff.unet import load_guided_diff_unet
+from src.model.guided_diff.classifier import load_guided_classifier
+
+
+def main():
+    args = parse_args()
+    device = get_device(Device.GPU)
+    models_dir = Path.cwd() / "models"
+    diff_model_path = models_dir / f"{args.diff_model}.pt"
+    class_model_path = models_dir / f"{args.class_model}.pt"
+    num_samples = args.num_samples
+    classes = th.ones((num_samples,), dtype=th.int64).to(device)
+    print("Loading models")
+    if "mnist" in args.diff_model:
+        channels, image_size = 1, 28
+        beta_schedule = improved_beta_schedule
+        diff_model = load_mnist_diff(diff_model_path, device)
+        classifier = _load_class(models_dir / class_model_path, device)
+        posterior_variance = "beta"
+        num_classes = 10
+    elif "256x256_diffusion" in args.diff_model:
+        channels, image_size = 3, 256
+        beta_schedule = linear_beta_schedule
+        diff_model = load_guided_diff_unet(model_path=diff_model_path, dev=device, class_cond=args.class_cond)
+        diff_model.eval()
+        if args.class_cond:
+            print("Using class conditional diffusion model")
+        classifier = load_guided_classifier(model_path=class_model_path, dev=device, image_size=image_size)
+        classifier.eval()
+        posterior_variance = "learned"
+        num_classes = 1000
+
+    betas, time_steps = respaced_beta_schedule(
+        original_betas=beta_schedule(num_timesteps=args.num_diff_steps),
+        T=args.num_diff_steps,
+        respaced_T=args.respaced_num_diff_steps,
+    )
+    diff_sampler = DiffusionSampler(betas, time_steps, posterior_variance)
+
+    guidance = ClassifierFullGuidance(classifier, lambda_=args.guid_scale)
+    guid_sampler = GuidanceSampler(diff_model, diff_sampler, guidance, diff_cond=args.class_cond)
+
+    print("Sampling...")
+    samples, _ = guid_sampler.sample(
+        num_samples, classes, device, th.Size((channels, image_size, image_size)), verbose=True
+    )
+    save_file = Path.cwd() / "outputs" / f"cfg_{args.diff_model}.th"
+    print(f"Saving samples to '{save_file}'")
+    th.save(samples, save_file)
+
+
+def _load_class(class_path: Path, device):
+    classifier = load_classifier(class_path, True)
+    classifier.to(device)
+    classifier.eval()
+    return classifier
+
+
+def parse_args():
+    parser = ArgumentParser(prog="Sample with classifier-full guidance")
+    parser.add_argument("--guid_scale", default=1.0, type=float, help="Guidance scale")
+    parser.add_argument("--num_samples", default=100, type=int, help="Num samples (batch size to run in parallell)")
+    parser.add_argument("--num_diff_steps", default=1000, type=int, help="Num diffusion steps")
+    parser.add_argument(
+        "--respaced_num_diff_steps",
+        default=250,
+        type=int,
+        help="Number of respaced diffusion steps (fewer than or equal to num_diff_steps)",
+    )
+    parser.add_argument("--diff_model", type=str, help="Diffusion model file (withouth '.pt' extension)")
+    parser.add_argument("--class_model", type=str, help="Classifier model file (withouth '.pt' extension)")
+    parser.add_argument("--class_cond", action="store_true", help="Use classconditional diff. model")
+    parser.add_argument("--plot", action="store_true", help="enables plots")
+    return parser.parse_args()
+
+
+if __name__ == "__main__":
+    main()