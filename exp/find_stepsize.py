"""Script for sampling with classifier-full guidance with MCMC and adaptive step size"""

import sys


sys.path.append(".")
from argparse import ArgumentParser
from pathlib import Path
import pickle
import torch as th
from src.guidance.base import MCMCGuidanceSampler, MCMCGuidanceSamplerStacking
from src.guidance.classifier_full import ClassifierFullGuidance
from src.samplers.mcmc import (
    AnnealedHMCScoreSampler,
    AdaptiveStepSizeMCMCSamplerWrapper,
    AdaptiveStepSizeMCMCSamplerWrapperSmallBatchSize,
    AnnealedLAScoreSampler,
    AnnealedHMCEnergySampler,
    AnnealedLAEnergySampler,
)
from src.model.resnet import load_classifier_t
from src.utils.net import Device, get_device
from src.diffusion.base import DiffusionSampler
from src.diffusion.beta_schedules import (
    improved_beta_schedule,
    respaced_beta_schedule,
    linear_beta_schedule,
)
from src.model.guided_diff.unet import load_pretrained_diff_unet
from src.model.guided_diff.classifier import load_guided_classifier
from src.model.unet import load_mnist_diff
from exp.utils import timestamp
from src.utils.seeding import set_seed


def main():
    args = parse_args()
    accept_rate_bound_pct = [int(x) for x in args.accept_rate_bound]
    assert len(accept_rate_bound_pct) == 2
    print(f"Searching for acc rate in [{accept_rate_bound_pct[0]}, {accept_rate_bound_pct[1]}]%")
    set_seed(args.seed)
    sim_dir = _setup_results_dir(Path.cwd() / "results", args)
    device = get_device(Device.GPU)
    models_dir = Path.cwd() / "models"
    # uncond_diff = load_mnist_diff(models_dir / "uncond_unet_mnist.pt", device)
    # classifier = _load_class(models_dir / "resnet_classifier_t_mnist.pt", device)
    diff_model_path = models_dir / f"{args.diff_model}.pt"
    class_model_path = models_dir / f"{args.class_model}.pt"
    if "mnist" in args.diff_model:
        dataset_name = "mnist"
        channels, image_size = 1, 28
        beta_schedule = improved_beta_schedule
        diff_model = load_mnist_diff(diff_model_path, device, energy=args.energy)
        classifier = load_classifier_t(models_dir / class_model_path, device)
        posterior_variance = "beta"
        num_classes = 10
    elif "256x256_diffusion" in args.diff_model:
        dataset_name = "imagenet"
        channels, image_size = 3, 256
        beta_schedule = linear_beta_schedule
        diff_model = load_pretrained_diff_unet(model_path=diff_model_path, dev=device, class_cond=args.class_cond)
        diff_model.eval()
        if args.class_cond:
            print("Using class conditional diffusion model")
        classifier = load_guided_classifier(model_path=class_model_path, dev=device, image_size=image_size)
        classifier.eval()
        posterior_variance = "learned"
        num_classes = 1000

    T = args.num_diff_steps
    respaced_T = args.respaced_num_diff_steps

    betas, time_steps = respaced_beta_schedule(
        original_betas=beta_schedule(num_timesteps=T),
        T=T,
        respaced_T=respaced_T,
    )

    diff_sampler = DiffusionSampler(betas, time_steps, posterior_variance=posterior_variance)
    diff_sampler.to(device)

    # Default values
    a = 1  # 0.05
    b = 1  # 1.6
    step_sizes = {t.item(): a * beta**b for t, beta in zip(time_steps, betas)}
    # step_sizes = a * diff_sampler.betas**b

    batch_size = args.batch_size
    num_samples = args.num_samples

    mcmc_steps = args.n_mcmc_steps
    if args.mcmc == "hmc":
        if args.energy:
            mcmc_sampler = AnnealedHMCEnergySampler(mcmc_steps, step_sizes, 0.9, diff_sampler.betas, 3, None)
        else:
            mcmc_sampler = AnnealedHMCScoreSampler(mcmc_steps, step_sizes, 0.9, diff_sampler.betas, 3, None)
    elif args.mcmc == "la":
        if args.energy:
            mcmc_sampler = AnnealedLAEnergySampler(mcmc_steps, step_sizes, None)
        else:
            mcmc_sampler = AnnealedLAScoreSampler(mcmc_steps, step_sizes, None)
    else:
        print(f"Incorrect MCMC method: '{args.mcmc}'")
    max_iter = args.max_iter

    guidance = ClassifierFullGuidance(classifier, lambda_=args.guid_scale)
    classes = th.randint(num_classes, (num_samples,), dtype=th.int64)
    if batch_size < num_samples:
        sampler = AdaptiveStepSizeMCMCSamplerWrapperSmallBatchSize(
            sampler=mcmc_sampler,
            accept_rate_bound=[a / 100 for a in accept_rate_bound_pct],
            time_steps=time_steps,
            batch_size=batch_size,
            device=device,
            max_iter=max_iter,
        )

        guided_sampler = MCMCGuidanceSamplerStacking(
            diff_model=diff_model,
            diff_proc=diff_sampler,
            guidance=guidance,
            mcmc_sampler=sampler,
            diff_cond=args.class_cond,
        )
        samples, _ = guided_sampler.sample_stacking(
            num_samples, batch_size, classes, device, th.Size((channels, image_size, image_size))
        )
    else:
        print("Running Adaptive MCMC sampler")
        sampler = AdaptiveStepSizeMCMCSamplerWrapper(
            sampler=mcmc_sampler,
            accept_rate_bound=[a / 100 for a in accept_rate_bound_pct],
            time_steps=time_steps,
            max_iter=max_iter,
        )
        guided_sampler = MCMCGuidanceSampler(
            diff_model=diff_model,
            diff_proc=diff_sampler,
            guidance=guidance,
            mcmc_sampler=sampler,
            diff_cond=args.class_cond,
        )
        samples, _ = guided_sampler.sample(num_samples, classes, device, th.Size((channels, image_size, image_size)))

    adaptive_step_sizes = sampler.res
    lower_bound, upper_bound = accept_rate_bound_pct
    save_path = sim_dir / f"{dataset_name}_{respaced_T}_{lower_bound}_{upper_bound}.p"
    pickle.dump(adaptive_step_sizes, open(save_path, "wb"))


import json


def _setup_results_dir(res_dir: Path, args) -> Path:
    assert res_dir.exists()
    sim_dir = res_dir / f"find_stepsize_{timestamp()}"
    sim_dir.mkdir(exist_ok=True)
    args_dict = vars(args)
    with open(sim_dir / "args.json", "w") as file:
        json.dump(args_dict, file, indent=2)

    return sim_dir


def parse_args():
    parser = ArgumentParser(prog="Find step size for MCMC for classifier-full guidance")
    parser.add_argument("--guid_scale", default=1.0, type=float, help="Guidance scale")
    parser.add_argument("--num_diff_steps", default=1000, type=int, help="Num diffusion steps")
    parser.add_argument("--batch_size", default=60, type=int, help="Batch size")
    parser.add_argument("--num_samples", default=120, type=int, help="Number of samples for estimate acceptance ratio")
<<<<<<< HEAD
    parser.add_argument("--accept_rate_bound", default=[55, 65], nargs="+", type=float, help="Acceptance ratio bounds")
    parser.add_argument("--max_iter", default=20, type=int, help="Number of search iterations per time step")
    parser.add_argument("--mcmc", default="hmc", type=str, choices=["hmc", "la"], help="Type of MCMC sampler")
=======
    parser.add_argument(
        "--accept_rate_bound", default=[55, 65], nargs="+", type=float, help="Acceptance ratio bounds"
    )
    parser.add_argument("--max_iter", default=40, type=int, help="Number of search iterations per time step")
    parser.add_argument("--mcmc", default="la", type=str, choices=["hmc", "la"], help="Type of MCMC sampler")
>>>>>>> c2d66703
    parser.add_argument("--n_mcmc_steps", default=1, type=int, help="Number of MCMC steps")
    parser.add_argument(
        "--respaced_num_diff_steps",
        default=1000,
        type=int,
        help="Number of respaced diffusion steps (fewer than or equal to num_diff_steps)",
    )
    parser.add_argument("--diff_model", type=str, help="Diffusion model file (withouth '.pt' extension)")
    parser.add_argument("--class_model", type=str, help="Classifier model file (withouth '.pt' extension)")
    parser.add_argument("--class_cond", action="store_true", help="Use class conditional diff. model")
    parser.add_argument("--seed", type=int, default=None)
    parser.add_argument("--energy", type=bool, default=True, help="Energy-parameterization")
    return parser.parse_args()


if __name__ == "__main__":
    main()
<|MERGE_RESOLUTION|>--- conflicted
+++ resolved
@@ -1,198 +1,190 @@
-"""Script for sampling with classifier-full guidance with MCMC and adaptive step size"""
-
-import sys
-
-
-sys.path.append(".")
-from argparse import ArgumentParser
-from pathlib import Path
-import pickle
-import torch as th
-from src.guidance.base import MCMCGuidanceSampler, MCMCGuidanceSamplerStacking
-from src.guidance.classifier_full import ClassifierFullGuidance
-from src.samplers.mcmc import (
-    AnnealedHMCScoreSampler,
-    AdaptiveStepSizeMCMCSamplerWrapper,
-    AdaptiveStepSizeMCMCSamplerWrapperSmallBatchSize,
-    AnnealedLAScoreSampler,
-    AnnealedHMCEnergySampler,
-    AnnealedLAEnergySampler,
-)
-from src.model.resnet import load_classifier_t
-from src.utils.net import Device, get_device
-from src.diffusion.base import DiffusionSampler
-from src.diffusion.beta_schedules import (
-    improved_beta_schedule,
-    respaced_beta_schedule,
-    linear_beta_schedule,
-)
-from src.model.guided_diff.unet import load_pretrained_diff_unet
-from src.model.guided_diff.classifier import load_guided_classifier
-from src.model.unet import load_mnist_diff
-from exp.utils import timestamp
-from src.utils.seeding import set_seed
-
-
-def main():
-    args = parse_args()
-    accept_rate_bound_pct = [int(x) for x in args.accept_rate_bound]
-    assert len(accept_rate_bound_pct) == 2
-    print(f"Searching for acc rate in [{accept_rate_bound_pct[0]}, {accept_rate_bound_pct[1]}]%")
-    set_seed(args.seed)
-    sim_dir = _setup_results_dir(Path.cwd() / "results", args)
-    device = get_device(Device.GPU)
-    models_dir = Path.cwd() / "models"
-    # uncond_diff = load_mnist_diff(models_dir / "uncond_unet_mnist.pt", device)
-    # classifier = _load_class(models_dir / "resnet_classifier_t_mnist.pt", device)
-    diff_model_path = models_dir / f"{args.diff_model}.pt"
-    class_model_path = models_dir / f"{args.class_model}.pt"
-    if "mnist" in args.diff_model:
-        dataset_name = "mnist"
-        channels, image_size = 1, 28
-        beta_schedule = improved_beta_schedule
-        diff_model = load_mnist_diff(diff_model_path, device, energy=args.energy)
-        classifier = load_classifier_t(models_dir / class_model_path, device)
-        posterior_variance = "beta"
-        num_classes = 10
-    elif "256x256_diffusion" in args.diff_model:
-        dataset_name = "imagenet"
-        channels, image_size = 3, 256
-        beta_schedule = linear_beta_schedule
-        diff_model = load_pretrained_diff_unet(model_path=diff_model_path, dev=device, class_cond=args.class_cond)
-        diff_model.eval()
-        if args.class_cond:
-            print("Using class conditional diffusion model")
-        classifier = load_guided_classifier(model_path=class_model_path, dev=device, image_size=image_size)
-        classifier.eval()
-        posterior_variance = "learned"
-        num_classes = 1000
-
-    T = args.num_diff_steps
-    respaced_T = args.respaced_num_diff_steps
-
-    betas, time_steps = respaced_beta_schedule(
-        original_betas=beta_schedule(num_timesteps=T),
-        T=T,
-        respaced_T=respaced_T,
-    )
-
-    diff_sampler = DiffusionSampler(betas, time_steps, posterior_variance=posterior_variance)
-    diff_sampler.to(device)
-
-    # Default values
-    a = 1  # 0.05
-    b = 1  # 1.6
-    step_sizes = {t.item(): a * beta**b for t, beta in zip(time_steps, betas)}
-    # step_sizes = a * diff_sampler.betas**b
-
-    batch_size = args.batch_size
-    num_samples = args.num_samples
-
-    mcmc_steps = args.n_mcmc_steps
-    if args.mcmc == "hmc":
-        if args.energy:
-            mcmc_sampler = AnnealedHMCEnergySampler(mcmc_steps, step_sizes, 0.9, diff_sampler.betas, 3, None)
-        else:
-            mcmc_sampler = AnnealedHMCScoreSampler(mcmc_steps, step_sizes, 0.9, diff_sampler.betas, 3, None)
-    elif args.mcmc == "la":
-        if args.energy:
-            mcmc_sampler = AnnealedLAEnergySampler(mcmc_steps, step_sizes, None)
-        else:
-            mcmc_sampler = AnnealedLAScoreSampler(mcmc_steps, step_sizes, None)
-    else:
-        print(f"Incorrect MCMC method: '{args.mcmc}'")
-    max_iter = args.max_iter
-
-    guidance = ClassifierFullGuidance(classifier, lambda_=args.guid_scale)
-    classes = th.randint(num_classes, (num_samples,), dtype=th.int64)
-    if batch_size < num_samples:
-        sampler = AdaptiveStepSizeMCMCSamplerWrapperSmallBatchSize(
-            sampler=mcmc_sampler,
-            accept_rate_bound=[a / 100 for a in accept_rate_bound_pct],
-            time_steps=time_steps,
-            batch_size=batch_size,
-            device=device,
-            max_iter=max_iter,
-        )
-
-        guided_sampler = MCMCGuidanceSamplerStacking(
-            diff_model=diff_model,
-            diff_proc=diff_sampler,
-            guidance=guidance,
-            mcmc_sampler=sampler,
-            diff_cond=args.class_cond,
-        )
-        samples, _ = guided_sampler.sample_stacking(
-            num_samples, batch_size, classes, device, th.Size((channels, image_size, image_size))
-        )
-    else:
-        print("Running Adaptive MCMC sampler")
-        sampler = AdaptiveStepSizeMCMCSamplerWrapper(
-            sampler=mcmc_sampler,
-            accept_rate_bound=[a / 100 for a in accept_rate_bound_pct],
-            time_steps=time_steps,
-            max_iter=max_iter,
-        )
-        guided_sampler = MCMCGuidanceSampler(
-            diff_model=diff_model,
-            diff_proc=diff_sampler,
-            guidance=guidance,
-            mcmc_sampler=sampler,
-            diff_cond=args.class_cond,
-        )
-        samples, _ = guided_sampler.sample(num_samples, classes, device, th.Size((channels, image_size, image_size)))
-
-    adaptive_step_sizes = sampler.res
-    lower_bound, upper_bound = accept_rate_bound_pct
-    save_path = sim_dir / f"{dataset_name}_{respaced_T}_{lower_bound}_{upper_bound}.p"
-    pickle.dump(adaptive_step_sizes, open(save_path, "wb"))
-
-
-import json
-
-
-def _setup_results_dir(res_dir: Path, args) -> Path:
-    assert res_dir.exists()
-    sim_dir = res_dir / f"find_stepsize_{timestamp()}"
-    sim_dir.mkdir(exist_ok=True)
-    args_dict = vars(args)
-    with open(sim_dir / "args.json", "w") as file:
-        json.dump(args_dict, file, indent=2)
-
-    return sim_dir
-
-
-def parse_args():
-    parser = ArgumentParser(prog="Find step size for MCMC for classifier-full guidance")
-    parser.add_argument("--guid_scale", default=1.0, type=float, help="Guidance scale")
-    parser.add_argument("--num_diff_steps", default=1000, type=int, help="Num diffusion steps")
-    parser.add_argument("--batch_size", default=60, type=int, help="Batch size")
-    parser.add_argument("--num_samples", default=120, type=int, help="Number of samples for estimate acceptance ratio")
-<<<<<<< HEAD
-    parser.add_argument("--accept_rate_bound", default=[55, 65], nargs="+", type=float, help="Acceptance ratio bounds")
-    parser.add_argument("--max_iter", default=20, type=int, help="Number of search iterations per time step")
-    parser.add_argument("--mcmc", default="hmc", type=str, choices=["hmc", "la"], help="Type of MCMC sampler")
-=======
-    parser.add_argument(
-        "--accept_rate_bound", default=[55, 65], nargs="+", type=float, help="Acceptance ratio bounds"
-    )
-    parser.add_argument("--max_iter", default=40, type=int, help="Number of search iterations per time step")
-    parser.add_argument("--mcmc", default="la", type=str, choices=["hmc", "la"], help="Type of MCMC sampler")
->>>>>>> c2d66703
-    parser.add_argument("--n_mcmc_steps", default=1, type=int, help="Number of MCMC steps")
-    parser.add_argument(
-        "--respaced_num_diff_steps",
-        default=1000,
-        type=int,
-        help="Number of respaced diffusion steps (fewer than or equal to num_diff_steps)",
-    )
-    parser.add_argument("--diff_model", type=str, help="Diffusion model file (withouth '.pt' extension)")
-    parser.add_argument("--class_model", type=str, help="Classifier model file (withouth '.pt' extension)")
-    parser.add_argument("--class_cond", action="store_true", help="Use class conditional diff. model")
-    parser.add_argument("--seed", type=int, default=None)
-    parser.add_argument("--energy", type=bool, default=True, help="Energy-parameterization")
-    return parser.parse_args()
-
-
-if __name__ == "__main__":
-    main()
+"""Script for sampling with classifier-full guidance with MCMC and adaptive step size"""
+
+import sys
+
+
+sys.path.append(".")
+from argparse import ArgumentParser
+from pathlib import Path
+import pickle
+import torch as th
+from src.guidance.base import MCMCGuidanceSampler, MCMCGuidanceSamplerStacking
+from src.guidance.classifier_full import ClassifierFullGuidance
+from src.samplers.mcmc import (
+    AnnealedHMCScoreSampler,
+    AdaptiveStepSizeMCMCSamplerWrapper,
+    AdaptiveStepSizeMCMCSamplerWrapperSmallBatchSize,
+    AnnealedLAScoreSampler,
+    AnnealedHMCEnergySampler,
+    AnnealedLAEnergySampler,
+)
+from src.model.resnet import load_classifier_t
+from src.utils.net import Device, get_device
+from src.diffusion.base import DiffusionSampler
+from src.diffusion.beta_schedules import (
+    improved_beta_schedule,
+    respaced_beta_schedule,
+    linear_beta_schedule,
+)
+from src.model.guided_diff.unet import load_pretrained_diff_unet
+from src.model.guided_diff.classifier import load_guided_classifier
+from src.model.unet import load_mnist_diff
+from exp.utils import timestamp
+from src.utils.seeding import set_seed
+
+
+def main():
+    args = parse_args()
+    accept_rate_bound_pct = [int(x) for x in args.accept_rate_bound]
+    assert len(accept_rate_bound_pct) == 2
+    print(f"Searching for acc rate in [{accept_rate_bound_pct[0]}, {accept_rate_bound_pct[1]}]%")
+    set_seed(args.seed)
+    sim_dir = _setup_results_dir(Path.cwd() / "results", args)
+    device = get_device(Device.GPU)
+    models_dir = Path.cwd() / "models"
+    # uncond_diff = load_mnist_diff(models_dir / "uncond_unet_mnist.pt", device)
+    # classifier = _load_class(models_dir / "resnet_classifier_t_mnist.pt", device)
+    diff_model_path = models_dir / f"{args.diff_model}.pt"
+    class_model_path = models_dir / f"{args.class_model}.pt"
+    if "mnist" in args.diff_model:
+        dataset_name = "mnist"
+        channels, image_size = 1, 28
+        beta_schedule = improved_beta_schedule
+        diff_model = load_mnist_diff(diff_model_path, device, energy=args.energy)
+        classifier = load_classifier_t(models_dir / class_model_path, device)
+        posterior_variance = "beta"
+        num_classes = 10
+    elif "256x256_diffusion" in args.diff_model:
+        dataset_name = "imagenet"
+        channels, image_size = 3, 256
+        beta_schedule = linear_beta_schedule
+        diff_model = load_pretrained_diff_unet(model_path=diff_model_path, dev=device, class_cond=args.class_cond)
+        diff_model.eval()
+        if args.class_cond:
+            print("Using class conditional diffusion model")
+        classifier = load_guided_classifier(model_path=class_model_path, dev=device, image_size=image_size)
+        classifier.eval()
+        posterior_variance = "learned"
+        num_classes = 1000
+
+    T = args.num_diff_steps
+    respaced_T = args.respaced_num_diff_steps
+
+    betas, time_steps = respaced_beta_schedule(
+        original_betas=beta_schedule(num_timesteps=T),
+        T=T,
+        respaced_T=respaced_T,
+    )
+
+    diff_sampler = DiffusionSampler(betas, time_steps, posterior_variance=posterior_variance)
+    diff_sampler.to(device)
+
+    # Default values
+    a = 1  # 0.05
+    b = 1  # 1.6
+    step_sizes = {t.item(): a * beta**b for t, beta in zip(time_steps, betas)}
+    # step_sizes = a * diff_sampler.betas**b
+
+    batch_size = args.batch_size
+    num_samples = args.num_samples
+
+    mcmc_steps = args.n_mcmc_steps
+    if args.mcmc == "hmc":
+        if args.energy:
+            mcmc_sampler = AnnealedHMCEnergySampler(mcmc_steps, step_sizes, 0.9, diff_sampler.betas, 3, None)
+        else:
+            mcmc_sampler = AnnealedHMCScoreSampler(mcmc_steps, step_sizes, 0.9, diff_sampler.betas, 3, None)
+    elif args.mcmc == "la":
+        if args.energy:
+            mcmc_sampler = AnnealedLAEnergySampler(mcmc_steps, step_sizes, None)
+        else:
+            mcmc_sampler = AnnealedLAScoreSampler(mcmc_steps, step_sizes, None)
+    else:
+        print(f"Incorrect MCMC method: '{args.mcmc}'")
+    max_iter = args.max_iter
+
+    guidance = ClassifierFullGuidance(classifier, lambda_=args.guid_scale)
+    classes = th.randint(num_classes, (num_samples,), dtype=th.int64)
+    if batch_size < num_samples:
+        sampler = AdaptiveStepSizeMCMCSamplerWrapperSmallBatchSize(
+            sampler=mcmc_sampler,
+            accept_rate_bound=[a / 100 for a in accept_rate_bound_pct],
+            time_steps=time_steps,
+            batch_size=batch_size,
+            device=device,
+            max_iter=max_iter,
+        )
+
+        guided_sampler = MCMCGuidanceSamplerStacking(
+            diff_model=diff_model,
+            diff_proc=diff_sampler,
+            guidance=guidance,
+            mcmc_sampler=sampler,
+            diff_cond=args.class_cond,
+        )
+        samples, _ = guided_sampler.sample_stacking(
+            num_samples, batch_size, classes, device, th.Size((channels, image_size, image_size))
+        )
+    else:
+        print("Running Adaptive MCMC sampler")
+        sampler = AdaptiveStepSizeMCMCSamplerWrapper(
+            sampler=mcmc_sampler,
+            accept_rate_bound=[a / 100 for a in accept_rate_bound_pct],
+            time_steps=time_steps,
+            max_iter=max_iter,
+        )
+        guided_sampler = MCMCGuidanceSampler(
+            diff_model=diff_model,
+            diff_proc=diff_sampler,
+            guidance=guidance,
+            mcmc_sampler=sampler,
+            diff_cond=args.class_cond,
+        )
+        samples, _ = guided_sampler.sample(num_samples, classes, device, th.Size((channels, image_size, image_size)))
+
+    adaptive_step_sizes = sampler.res
+    lower_bound, upper_bound = accept_rate_bound_pct
+    save_path = sim_dir / f"{dataset_name}_{respaced_T}_{lower_bound}_{upper_bound}.p"
+    pickle.dump(adaptive_step_sizes, open(save_path, "wb"))
+
+
+import json
+
+
+def _setup_results_dir(res_dir: Path, args) -> Path:
+    assert res_dir.exists()
+    sim_dir = res_dir / f"find_stepsize_{timestamp()}"
+    sim_dir.mkdir(exist_ok=True)
+    args_dict = vars(args)
+    with open(sim_dir / "args.json", "w") as file:
+        json.dump(args_dict, file, indent=2)
+
+    return sim_dir
+
+
+def parse_args():
+    parser = ArgumentParser(prog="Find step size for MCMC for classifier-full guidance")
+    parser.add_argument("--guid_scale", default=1.0, type=float, help="Guidance scale")
+    parser.add_argument("--num_diff_steps", default=1000, type=int, help="Num diffusion steps")
+    parser.add_argument("--batch_size", default=10, type=int, help="Batch size")
+    parser.add_argument("--num_samples", default=120, type=int, help="Number of samples for estimate acceptance ratio")
+    parser.add_argument("--accept_rate_bound", default=[55, 65], nargs="+", type=float, help="Acceptance ratio bounds")
+    parser.add_argument("--max_iter", default=20, type=int, help="Number of search iterations per time step")
+    parser.add_argument("--mcmc", default="hmc", type=str, choices=["hmc", "la"], help="Type of MCMC sampler")
+    parser.add_argument("--n_mcmc_steps", default=1, type=int, help="Number of MCMC steps")
+    parser.add_argument(
+        "--respaced_num_diff_steps",
+        default=100,
+        type=int,
+        help="Number of respaced diffusion steps (fewer than or equal to num_diff_steps)",
+    )
+    parser.add_argument("--diff_model", type=str, help="Diffusion model file (withouth '.pt' extension)")
+    parser.add_argument("--class_model", type=str, help="Classifier model file (withouth '.pt' extension)")
+    parser.add_argument("--class_cond", action="store_true", help="Use class conditional diff. model")
+    parser.add_argument("--seed", type=int, default=None)
+    parser.add_argument("--energy", type=bool, default=True, help="Energy-parameterization")
+    return parser.parse_args()
+
+
+if __name__ == "__main__":
+    main()