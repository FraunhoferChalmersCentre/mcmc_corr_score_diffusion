"""Diffusion utils"""
from collections.abc import Callable
from typing import Union
import torch as th
import torch.nn as nn
import torch.nn.functional as F
import pytorch_lightning as pl


<<<<<<< HEAD
class DiffusionModel(pl.LightningModule):
    def __init__(self, model: nn.Module, loss_f: Callable, noise_scheduler):
        super().__init__()
        self.model = model
        self.loss_f = loss_f
        self.noise_scheduler = noise_scheduler

        # Default Initialization
        self.train_loss = 0.0
        self.val_loss = 0.0
        self.i_batch_train = 0
        self.i_batch_val = 0
        self.i_epoch = 0

    def training_step(self, batch, batch_idx):
        batch_size = batch["pixel_values"].shape[0]
        x = batch["pixel_values"].to(self.device)

        # Algorithm 1 line 3: sample t uniformally for every example in the batch
        ts = th.randint(0, self.noise_scheduler.num_timesteps, (batch_size,), device=self.device).long()

        noise = th.randn_like(x)
        x_noisy = self.noise_scheduler.q_sample(x_0=x, ts=ts, noise=noise)
        predicted_noise = self.model(x_noisy, ts)

        loss = self.loss_f(noise, predicted_noise)
        self.log("train_loss", loss)
        self.train_loss += loss.detach().cpu().item()
        self.i_batch_train += 1
        return loss

    def on_train_epoch_end(self):
        print(" {}. Train Loss: {}".format(self.i_epoch, self.train_loss / self.i_batch_train))
        self.train_loss = 0.0
        self.i_batch_train = 0
        self.i_epoch += 1

    def configure_optimizers(self):
        optimizer = th.optim.Adam(self.parameters(), lr=1e-3)
        scheduler = th.optim.lr_scheduler.StepLR(optimizer, 1, gamma=0.99)
        return [optimizer], [scheduler]

    def validation_step(self, batch, batch_idx):
        batch_size = batch["pixel_values"].shape[0]
        x = batch["pixel_values"].to(self.device)

        rng_state = th.get_rng_state()
        th.manual_seed(self.i_batch_val)

        # Algorithm 1 line 3: sample t uniformally for every example in the batch
        ts = th.randint(0, self.noise_scheduler.num_timesteps, (batch_size,), device=self.device).long()

        noise = th.randn_like(x)
        th.set_rng_state(rng_state)

        x_noisy = self.noise_scheduler.q_sample(x_0=x, ts=ts, noise=noise)
        predicted_noise = self.model(x_noisy, ts)

        loss = self.loss_f(noise, predicted_noise)
        self.log("val_loss", loss)
        self.val_loss += loss.detach().cpu().item()
        self.i_batch_val += 1
        return loss

    def on_validation_epoch_end(self):
        print(" {}. Validation Loss: {}".format(self.i_epoch, self.val_loss / self.i_batch_val))
        self.val_loss = 0.0
        self.i_batch_val = 0


class DiffusionClassifier(pl.LightningModule):
    def __init__(self, model: nn.Module, loss_f: Callable, noise_scheduler):
        super().__init__()
        self.model = model
        self.loss_f = loss_f
        self.noise_scheduler = noise_scheduler

        # Default Initialization
        self.train_loss = 0.0
        self.val_loss = 0.0
        self.i_batch_train = 0
        self.i_batch_val = 0
        self.i_epoch = 0

    def training_step(self, batch, batch_idx):
        batch_size = batch["pixel_values"].shape[0]
        x = batch["pixel_values"].to(self.device).float()
        y = batch['label'].to(self.device).long()

        # Algorithm 1 line 3: sample t uniformally for every example in the batch
        ts = th.randint(0, self.noise_scheduler.num_timesteps, (batch_size,), device=self.device).long()

        noise = th.randn_like(x)
        x_noisy = self.noise_scheduler.q_sample(x_0=x, ts=ts, noise=noise)
        predicted_y = self.model(x_noisy, ts)
        loss = self.loss_f(predicted_y, y)
        self.log("train_loss", loss)
        self.train_loss += loss.detach().cpu().item()
        self.i_batch_train += 1
        return loss

    def on_train_epoch_end(self):
        print(" {}. Train Loss: {}".format(self.i_epoch, self.train_loss / self.i_batch_train))
        self.train_loss = 0.0
        self.i_batch_train = 0
        self.i_epoch += 1

    def configure_optimizers(self):
        optimizer = th.optim.Adam(self.parameters(), lr=1e-3)
        scheduler = th.optim.lr_scheduler.StepLR(optimizer, 1, gamma=0.99)
        return [optimizer], [scheduler]

    def validation_step(self, batch, batch_idx):
        batch_size = batch["pixel_values"].shape[0]
        x = batch["pixel_values"].to(self.device)
        y = batch['label'].to(self.device)

        rng_state = th.get_rng_state()
        th.manual_seed(self.i_batch_val)

        # Algorithm 1 line 3: sample t uniformally for every example in the batch
        ts = th.randint(0, self.noise_scheduler.num_timesteps, (batch_size,), device=self.device).long()

        noise = th.randn_like(x)
        th.set_rng_state(rng_state)

        x_noisy = self.noise_scheduler.q_sample(x_0=x, ts=ts, noise=noise)
        predicted_y = self.model(x_noisy, ts)

        loss = self.loss_f(predicted_y, y)
        self.log("val_loss", loss)
        self.val_loss += loss.detach().cpu().item()
        self.i_batch_val += 1
        return loss

    def on_validation_epoch_end(self):
        print(" {}. Validation Loss: {}".format(self.i_epoch, self.val_loss / self.i_batch_val))
        self.val_loss = 0.0
        self.i_batch_val = 0


class NoiseScheduler:
=======
class DiffusionSampler:
>>>>>>> 92802781
    """Sampling from DDPM"""

    def __init__(
        self,
        beta_schedule: Callable,
        num_diff_steps: int,
        posterior_variance="beta",
    ):
        self.num_timesteps = num_diff_steps

        # define beta
        self.betas = beta_schedule(num_timesteps=num_diff_steps)
        self.alphas = 1.0 - self.betas
        self.alphas_bar = compute_alpha_bars(self.alphas)

        # Two different values of posterior variance (sigma ** 2) proposed of the authors
        if posterior_variance == "beta":
            self.posterior_variance = self.betas
        elif posterior_variance == "beta_tilde":
            self.posterior_variance = (
                self.betas * (1.0 - F.pad(self.alphas_bar[:-1], (1, 0), value=1.0)) / (1.0 - self.alphas_bar)
            )
        else:
            raise NotImplementedError

    def q_sample(self, x_0: th.Tensor, ts: th.Tensor, noise: th.Tensor):
        """
        Sampling from the forward process
        Add noise to the input tensor at random timesteps to produce a tensor of noisy samples

        Args:
            x_0 (any shape),
            ts (tensor of timesteps at which to add noise)

        Returns:
            noisy_samples (tensor of noisy samples of shape - x_0.shape)
        """

        x_t = sample_x_t_given_x_0(x_0, ts, self.alphas_bar, noise)
        return x_t

    @th.no_grad()
    def sample(self, model: nn.Module, num_samples: int, device: th.device, shape: tuple):
        """Sampling from the backward process
        Sample points from the data distribution

        Args:
            model (model to predict noise)
            num_samples (number of samples)
            device (the device the model is on)
            shape (shape of data, e.g., (1, 28, 28))

        Returns:
            all x through the (predicted) reverse diffusion steps
        """

        model.eval()
        steps = []
        x_tm1 = th.randn((num_samples,) + shape).to(device)

        for t in reversed(range(0, self.num_timesteps)):
            t_tensor = th.full((x_tm1.shape[0],), t, device=device)

            # Use the model to predict noise and use the noise to step back
            pred_noise = model(x_tm1, t_tensor)
            x_tm1 = sample_x_tm1_given_x_t(
                x_tm1, t, self.betas, self.alphas, self.alphas_bar, self.posterior_variance, pred_noise
            )
            steps.append(x_tm1.detach().cpu())

        return x_tm1.detach().cpu(), steps


def sample_x_t_given_x_0(x_0: th.Tensor, ts: th.Tensor, alphas_bar: th.Tensor, noise: th.Tensor):
    """Sample from q(x_t | x_0)

    Add noise to the input tensor x_0 at given timesteps to produce a tensor of noisy samples x_t

    Args:
        x_0: [batch_size * [any shape]]
        ts: [batch_size,]
        alphas_bar [num_timesteps,]

    Returns:
        x_t: batch_size number of samples from x_t ~ q(x_t | x_0) [batch_size, *x.size()]
    """
    a_bar_t = _extract(alphas_bar, ts, x_0)
    x_t = a_bar_t.sqrt() * x_0 + th.sqrt(1.0 - a_bar_t) * noise

    return x_t


def sample_x_tm1_given_x_t(
    x_t: th.Tensor,
    t: int,
    betas: th.Tensor,
    alphas: th.Tensor,
    alphas_bar: th.Tensor,
    posterior_variance: th.Tensor,
    pred_noise: th.Tensor,
):
    """Denoise the input tensor at a given timestep using the predicted noise

    Args:
        x_t (any shape),
        t (timestep at which to denoise),
        predicted_noise (noise predicted at the timestep)

    Returns:
        x_tm1 (x[t-1] denoised sample by one step - x_t.shape)
    """

    b_t = _extract(betas, t, x_t)
    a_t = _extract(alphas, t, x_t)
    a_bar_t = _extract(alphas_bar, t, x_t)
    post_var_t = _extract(posterior_variance, t, x_t)

    if t > 0:
        z = th.randn_like(x_t)
    else:
        z = 0

    m_tm1 = (x_t - b_t * pred_noise / (th.sqrt(1 - a_bar_t))) / a_t.sqrt()
    noise = post_var_t.sqrt() * z
    xtm1 = m_tm1 + noise
    return xtm1


class DiffusionModel(pl.LightningModule):
    def __init__(self, noise_pred_model: nn.Module, loss_f: Callable, diff_sampler):
        """
        @param noise_pred_model: eps_theta(x_t, t), noise prediction model
        @param loss_f:
        @param lambda_: Magnitude of the gradient
        """
        super().__init__()
        self.noise_pred_model = noise_pred_model
        self.loss_f = loss_f
        self.diff_sampler = diff_sampler

        # Default Initialization
        self.train_loss = 0.0
        self.val_loss = 0.0
        self.i_batch_train = 0
        self.i_batch_val = 0
        self.i_epoch = 0

    def training_step(self, batch, batch_idx):
        batch_size = batch["pixel_values"].shape[0]
        x = batch["pixel_values"].to(self.device)

        # Algorithm 1 line 3: sample t uniformally for every example in the batch
        ts = th.randint(0, self.diff_sampler.num_timesteps, (batch_size,), device=self.device).long()

        noise = th.randn_like(x)
        x_noisy = self.diff_sampler.q_sample(x_0=x, ts=ts, noise=noise)
        predicted_noise = self.noise_pred_model(x_noisy, ts)

        loss = self.loss_f(noise, predicted_noise)
        self.log("train_loss", loss)
        self.train_loss += loss.detach().cpu().item()
        self.i_batch_train += 1
        return loss

    def on_train_epoch_end(self):
        print(" {}. Train Loss: {}".format(self.i_epoch, self.train_loss / self.i_batch_train))
        self.train_loss = 0.0
        self.i_batch_train = 0
        self.i_epoch += 1

    def configure_optimizers(self):
        optimizer = th.optim.Adam(self.parameters(), lr=1e-3)
        scheduler = th.optim.lr_scheduler.StepLR(optimizer, 1, gamma=0.99)
        return [optimizer], [scheduler]

    def validation_step(self, batch, batch_idx):
        batch_size = batch["pixel_values"].shape[0]
        x = batch["pixel_values"].to(self.device)

        rng_state = th.get_rng_state()
        th.manual_seed(self.i_batch_val)

        # Algorithm 1 line 3: sample t uniformally for every example in the batch
        ts = th.randint(0, self.diff_sampler.num_timesteps, (batch_size,), device=self.device).long()

        noise = th.randn_like(x)
        th.set_rng_state(rng_state)

        x_noisy = self.diff_sampler.q_sample(x_0=x, ts=ts, noise=noise)
        predicted_noise = self.noise_pred_model(x_noisy, ts)

        loss = self.loss_f(noise, predicted_noise)
        self.log("val_loss", loss)
        self.val_loss += loss.detach().cpu().item()
        self.i_batch_val += 1
        return loss

    def on_validation_epoch_end(self):
        print(" {}. Validation Loss: {}".format(self.i_epoch, self.val_loss / self.i_batch_val))
        self.val_loss = 0.0
        self.i_batch_val = 0


def compute_alpha_bars(alphas):
    """Compute sequence of alpha_bar from sequence of alphas"""
    return th.cumprod(alphas, dim=0)


def _extract(a: th.Tensor, t: Union[int, th.Tensor], x: th.Tensor):
    """Helper function to extract values of a tensor at given time steps

    Args:
        a,
        t,
        x

    Returns:
        out:
    """

    batch_size = x.shape[0]
    out = a.gather(-1, th.full((batch_size,), t) if isinstance(t, int) else t.cpu())
    return out.reshape(batch_size, *((1,) * (len(x.shape) - 1))).to(x.device)<|MERGE_RESOLUTION|>--- conflicted
+++ resolved
@@ -7,7 +7,6 @@
 import pytorch_lightning as pl
 
 
-<<<<<<< HEAD
 class DiffusionModel(pl.LightningModule):
     def __init__(self, model: nn.Module, loss_f: Callable, noise_scheduler):
         super().__init__()
@@ -95,7 +94,7 @@
     def training_step(self, batch, batch_idx):
         batch_size = batch["pixel_values"].shape[0]
         x = batch["pixel_values"].to(self.device).float()
-        y = batch['label'].to(self.device).long()
+        y = batch["label"].to(self.device).long()
 
         # Algorithm 1 line 3: sample t uniformally for every example in the batch
         ts = th.randint(0, self.noise_scheduler.num_timesteps, (batch_size,), device=self.device).long()
@@ -123,7 +122,7 @@
     def validation_step(self, batch, batch_idx):
         batch_size = batch["pixel_values"].shape[0]
         x = batch["pixel_values"].to(self.device)
-        y = batch['label'].to(self.device)
+        y = batch["label"].to(self.device)
 
         rng_state = th.get_rng_state()
         th.manual_seed(self.i_batch_val)
@@ -149,10 +148,7 @@
         self.i_batch_val = 0
 
 
-class NoiseScheduler:
-=======
 class DiffusionSampler:
->>>>>>> 92802781
     """Sampling from DDPM"""
 
     def __init__(
@@ -281,81 +277,6 @@
     return xtm1
 
 
-class DiffusionModel(pl.LightningModule):
-    def __init__(self, noise_pred_model: nn.Module, loss_f: Callable, diff_sampler):
-        """
-        @param noise_pred_model: eps_theta(x_t, t), noise prediction model
-        @param loss_f:
-        @param lambda_: Magnitude of the gradient
-        """
-        super().__init__()
-        self.noise_pred_model = noise_pred_model
-        self.loss_f = loss_f
-        self.diff_sampler = diff_sampler
-
-        # Default Initialization
-        self.train_loss = 0.0
-        self.val_loss = 0.0
-        self.i_batch_train = 0
-        self.i_batch_val = 0
-        self.i_epoch = 0
-
-    def training_step(self, batch, batch_idx):
-        batch_size = batch["pixel_values"].shape[0]
-        x = batch["pixel_values"].to(self.device)
-
-        # Algorithm 1 line 3: sample t uniformally for every example in the batch
-        ts = th.randint(0, self.diff_sampler.num_timesteps, (batch_size,), device=self.device).long()
-
-        noise = th.randn_like(x)
-        x_noisy = self.diff_sampler.q_sample(x_0=x, ts=ts, noise=noise)
-        predicted_noise = self.noise_pred_model(x_noisy, ts)
-
-        loss = self.loss_f(noise, predicted_noise)
-        self.log("train_loss", loss)
-        self.train_loss += loss.detach().cpu().item()
-        self.i_batch_train += 1
-        return loss
-
-    def on_train_epoch_end(self):
-        print(" {}. Train Loss: {}".format(self.i_epoch, self.train_loss / self.i_batch_train))
-        self.train_loss = 0.0
-        self.i_batch_train = 0
-        self.i_epoch += 1
-
-    def configure_optimizers(self):
-        optimizer = th.optim.Adam(self.parameters(), lr=1e-3)
-        scheduler = th.optim.lr_scheduler.StepLR(optimizer, 1, gamma=0.99)
-        return [optimizer], [scheduler]
-
-    def validation_step(self, batch, batch_idx):
-        batch_size = batch["pixel_values"].shape[0]
-        x = batch["pixel_values"].to(self.device)
-
-        rng_state = th.get_rng_state()
-        th.manual_seed(self.i_batch_val)
-
-        # Algorithm 1 line 3: sample t uniformally for every example in the batch
-        ts = th.randint(0, self.diff_sampler.num_timesteps, (batch_size,), device=self.device).long()
-
-        noise = th.randn_like(x)
-        th.set_rng_state(rng_state)
-
-        x_noisy = self.diff_sampler.q_sample(x_0=x, ts=ts, noise=noise)
-        predicted_noise = self.noise_pred_model(x_noisy, ts)
-
-        loss = self.loss_f(noise, predicted_noise)
-        self.log("val_loss", loss)
-        self.val_loss += loss.detach().cpu().item()
-        self.i_batch_val += 1
-        return loss
-
-    def on_validation_epoch_end(self):
-        print(" {}. Validation Loss: {}".format(self.i_epoch, self.val_loss / self.i_batch_val))
-        self.val_loss = 0.0
-        self.i_batch_val = 0
-
-
 def compute_alpha_bars(alphas):
     """Compute sequence of alpha_bar from sequence of alphas"""
     return th.cumprod(alphas, dim=0)
